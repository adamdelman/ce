pipelines:
  images:
    argoexec:
      repository: gcr.io/ml-pipeline/argoexec
      tag: v3.4.17-license-compliance
    workflowController:
      repository: gcr.io/ml-pipeline/workflow-controller
      tag: v3.4.17-license-compliance
    apiServer:
      repository: gcr.io/ml-pipeline/api-server
      tag: 2.3.0
    persistenceagent:
      repository: gcr.io/ml-pipeline/persistenceagent
      tag: 2.3.0
    scheduledworkflow:
      repository: gcr.io/ml-pipeline/scheduledworkflow
      tag: 2.3.0
    ui:
      repository: gcr.io/ml-pipeline/frontend
      tag: 2.3.0
      deployment:
        name: ml-pipeline-ui
        env:
          - name: DISABLE_GKE_METADATA
            value: "false"
    viewerCrdController:
      repository: gcr.io/ml-pipeline/viewer-crd-controller
      tag: 2.3.0
    visualizationServer:
      repository: gcr.io/ml-pipeline/visualization-server
      tag: 2.3.0
    metadata:
      container:
        repository: gcr.io/tfx-oss-public/ml_metadata_store_server
        tag: 1.16.0
    metadataEnvoy:
      repository: gcr.io/ml-pipeline/metadata-envoy
      tag: 2.3.0
    metadataWriter:
      repository: gcr.io/ml-pipeline/metadata-writer
      tag: 2.3.0
    mysql:
      # MySQL 8.0.26 because >= 8.0.27 has deprecated the default_authentication_plugin option
      # which is required by MLMD workloads (metadata-grpc-deployment and metadata-writer).
      # https://dev.mysql.com/doc/refman/8.0/en/server-system-variables.html#sysvar_default_authentication_plugin
      repository: gcr.io/ml-pipeline/mysql
      tag: "8.0.26"
    cacheImage:
      repository: gcr.io/google-containers/busybox
      tag: latest

<<<<<<< HEAD
=======
  ui:
    container:
      env:
        - name: DISABLE_GKE_METADATA
          value: "true"
>>>>>>> 91b3f6f8
<|MERGE_RESOLUTION|>--- conflicted
+++ resolved
@@ -18,11 +18,6 @@
     ui:
       repository: gcr.io/ml-pipeline/frontend
       tag: 2.3.0
-      deployment:
-        name: ml-pipeline-ui
-        env:
-          - name: DISABLE_GKE_METADATA
-            value: "false"
     viewerCrdController:
       repository: gcr.io/ml-pipeline/viewer-crd-controller
       tag: 2.3.0
@@ -47,13 +42,4 @@
       tag: "8.0.26"
     cacheImage:
       repository: gcr.io/google-containers/busybox
-      tag: latest
-
-<<<<<<< HEAD
-=======
-  ui:
-    container:
-      env:
-        - name: DISABLE_GKE_METADATA
-          value: "true"
->>>>>>> 91b3f6f8
+      tag: latest