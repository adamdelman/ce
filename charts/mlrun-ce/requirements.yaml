dependencies:
  - name: nuclio
    version: "0.19.16"
    repository: "https://nuclio.github.io/nuclio/charts"
  - name: mlrun
<<<<<<< HEAD
    version: "0.10.1"
=======
    version: "0.10.2"
>>>>>>> 0d40fe29
    repository: "https://v3io.github.io/helm-charts/stable"
    condition: mlrun.enabled
  - name: mpi-operator
    version: "0.6.0"
    repository: "https://v3io.github.io/helm-charts/stable"
  - name: minio
    repository: "https://charts.min.io/"
    version: "5.2.0"
    condition: minio.enabled
  - name: spark-operator
    repository: "https://kubeflow.github.io/spark-operator"
    version: "1.1.25"
    condition: spark-operator.enabled
  - name: kube-prometheus-stack
    repository: "https://prometheus-community.github.io/helm-charts"
    version: "41.7.2"
    condition: kube-prometheus-stack.enabled<|MERGE_RESOLUTION|>--- conflicted
+++ resolved
@@ -3,11 +3,7 @@
     version: "0.19.16"
     repository: "https://nuclio.github.io/nuclio/charts"
   - name: mlrun
-<<<<<<< HEAD
-    version: "0.10.1"
-=======
     version: "0.10.2"
->>>>>>> 0d40fe29
     repository: "https://v3io.github.io/helm-charts/stable"
     condition: mlrun.enabled
   - name: mpi-operator
